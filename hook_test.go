--- conflicted
+++ resolved
@@ -15,11 +15,6 @@
 	"gopkg.in/olivere/elastic.v5"
 
 	"reflect"
-<<<<<<< HEAD
-
-	"golang.org/x/net/context"
-=======
->>>>>>> 2baf900e
 )
 
 //docker run -it --rm -p 7777:9200 -p 5601:5601 sebp/elk
@@ -97,11 +92,7 @@
 		log.Panic(err)
 	}
 
-<<<<<<< HEAD
-	_, err = client.
-=======
 	client.
->>>>>>> 2baf900e
 		DeleteIndex("errorlog").
 		Do(context.TODO())
 

package elogrus

import (
	"context"
	"fmt"
	"strings"
	"time"

	"github.com/sirupsen/logrus"

	"gopkg.in/olivere/elastic.v5"
)

var (
	// Fired if the
	// index is not created
	ErrCannotCreateIndex = fmt.Errorf("Cannot create index")
)

type IndexNameFunc func() string

type fireFunc func(entry *logrus.Entry, hook *ElasticHook, indexName string) error

// ElasticHook is a logrus
// hook for ElasticSearch
type ElasticHook struct {
	client    *elastic.Client
	host      string
	index     IndexNameFunc
	levels    []logrus.Level
	ctx       context.Context
	ctxCancel context.CancelFunc
	fireFunc  fireFunc
}

// NewElasticHook creates new hook
// client - ElasticSearch client using gopkg.in/olivere/elastic.v5
// host - host of system
// level - log level
// index - name of the index in ElasticSearch
func NewElasticHook(client *elastic.Client, host string, level logrus.Level, index string) (*ElasticHook, error) {
	return NewElasticHookWithFunc(client, host, level, func() string { return index })
}

// NewElasticHook creates new  hook with asynchronous log
// client - ElasticSearch client using gopkg.in/olivere/elastic.v5
// host - host of system
// level - log level
// index - name of the index in ElasticSearch
func NewAsyncElasticHook(client *elastic.Client, host string, level logrus.Level, index string) (*ElasticHook, error) {
	return NewAsyncElasticHookWithFunc(client, host, level, func() string { return index })
}

// NewElasticHookWithFunc creates new hook with
// function that provides the index name. This is useful if the index name is
// somehow dynamic especially based on time.
// client - ElasticSearch client using gopkg.in/olivere/elastic.v5
// host - host of system
// level - log level
// indexFunc - function providing the name of index
func NewElasticHookWithFunc(client *elastic.Client, host string, level logrus.Level, indexFunc IndexNameFunc) (*ElasticHook, error) {
	return newHookFuncAndFireFunc(client, host, level, indexFunc, syncFireFunc)
}

// NewAsyncElasticHookWithFunc creates new asynchronous hook with
// function that provides the index name. This is useful if the index name is
// somehow dynamic especially based on time.
// client - ElasticSearch client using gopkg.in/olivere/elastic.v5
// host - host of system
// level - log level
// indexFunc - function providing the name of index
func NewAsyncElasticHookWithFunc(client *elastic.Client, host string, level logrus.Level, indexFunc IndexNameFunc) (*ElasticHook, error) {
	return newHookFuncAndFireFunc(client, host, level, indexFunc, asyncFireFunc)
}

func newHookFuncAndFireFunc(client *elastic.Client, host string, level logrus.Level, indexFunc IndexNameFunc, fireFunc fireFunc) (*ElasticHook, error) {
	levels := []logrus.Level{}
	for _, l := range []logrus.Level{
		logrus.PanicLevel,
		logrus.FatalLevel,
		logrus.ErrorLevel,
		logrus.WarnLevel,
		logrus.InfoLevel,
		logrus.DebugLevel,
	} {
		if l <= level {
			levels = append(levels, l)
		}
	}

	ctx, cancel := context.WithCancel(context.TODO())

	// Use the IndexExists service to check if a specified index exists.
	exists, err := client.IndexExists(indexFunc()).Do(ctx)
	if err != nil {
		// Handle error
		return nil, err
	}
	if !exists {
		createIndex, err := client.CreateIndex(indexFunc()).Do(ctx)
		if err != nil {
			return nil, err
		}
		if !createIndex.Acknowledged {
			return nil, ErrCannotCreateIndex
		}
	}

	return &ElasticHook{
		client:    client,
		host:      host,
		index:     indexFunc,
		levels:    levels,
		ctx:       ctx,
		ctxCancel: cancel,
		fireFunc:  fireFunc,
	}, nil
}

// Fire is required to implement
// Logrus hook
func (hook *ElasticHook) Fire(entry *logrus.Entry) error {
	return hook.fireFunc(entry, hook, hook.index())
}

func asyncFireFunc(entry *logrus.Entry, hook *ElasticHook, indexName string) error {
	go syncFireFunc(entry, hook, hook.index())
	return nil
}

func syncFireFunc(entry *logrus.Entry, hook *ElasticHook, indexName string) error {
	level := entry.Level.String()

<<<<<<< HEAD
	if errData, ok := entry.Data[logrus.ErrorKey]; ok {
		if err, ok := errData.(error); ok && entry.Data[logrus.ErrorKey] != nil {
=======
	if e, ok := entry.Data[logrus.ErrorKey]; ok && e != nil {
		if err, ok := e.(error); ok {
>>>>>>> 2baf900e
			entry.Data[logrus.ErrorKey] = err.Error()
		}
	}

	msg := struct {
		Host      string
		Timestamp string `json:"@timestamp"`
		Message   string
		Data      logrus.Fields
		Level     string
	}{
		hook.host,
		entry.Time.UTC().Format(time.RFC3339Nano),
		entry.Message,
		entry.Data,
		strings.ToUpper(level),
	}

	_, err := hook.client.
		Index().
		Index(hook.index()).
		Type("log").
		BodyJson(msg).
		Do(hook.ctx)

	return err
}

// Required for logrus
// hook implementation
func (hook *ElasticHook) Levels() []logrus.Level {
	return hook.levels
}

// Cancels all calls to
// elastic
func (hook *ElasticHook) Cancel() {
	hook.ctxCancel()
}<|MERGE_RESOLUTION|>--- conflicted
+++ resolved
@@ -131,13 +131,8 @@
 func syncFireFunc(entry *logrus.Entry, hook *ElasticHook, indexName string) error {
 	level := entry.Level.String()
 
-<<<<<<< HEAD
-	if errData, ok := entry.Data[logrus.ErrorKey]; ok {
-		if err, ok := errData.(error); ok && entry.Data[logrus.ErrorKey] != nil {
-=======
 	if e, ok := entry.Data[logrus.ErrorKey]; ok && e != nil {
 		if err, ok := e.(error); ok {
->>>>>>> 2baf900e
 			entry.Data[logrus.ErrorKey] = err.Error()
 		}
 	}
